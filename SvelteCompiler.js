--- conflicted
+++ resolved
@@ -1,7 +1,6 @@
 import htmlparser from 'htmlparser2';
 import postcss from 'postcss';
 import sourcemap from 'source-map';
-<<<<<<< HEAD
 import { parse, print, types } from 'recast';
 import acorn from 'recast/parsers/acorn';
 import { analyze, extract_names } from 'periscopic';
@@ -15,19 +14,16 @@
 
 const b = types.builders;
 
-const PREPROCESS_VERSION = 4;
 const TRACKER_WRAPPER_PREFIX = '_m_tracker'
 const TRACKER_WRAPPER_CREATOR = '_m_createReactiveWrapper'
-=======
 const { createMakeHot } = require('svelte-hmr');
 
 // PREPROCESS_VERSION should be incremented whenever the preprocessor
 // or HMR implementation is modified so that it produces different output
 // given the same input compared to an older version of the compiler
-const PREPROCESS_VERSION = 3;
+const PREPROCESS_VERSION = 4;
 
 const PACKAGE_NAME = 'zodern:svelte';
->>>>>>> 16f0443b
 
 SvelteCompiler = class SvelteCompiler extends CachingCompiler {
   constructor(options = {}) {
@@ -83,10 +79,7 @@
       file.getPathInPackage(),
       file.getSourceHash(),
       file.getArch(),
-<<<<<<< HEAD
-=======
       this.hmrAvailable(),
->>>>>>> 16f0443b
       {
         svelteVersion: this.svelte.VERSION,
         preprocessVersion: PREPROCESS_VERSION
@@ -99,11 +92,7 @@
 
     // Babel doesn't use the svelte or preprocessor versions in its cache keys
     // so we instead use the versions in the cache path
-<<<<<<< HEAD
-    const babelSuffix = `-babel-${this.svelte.VERSION}-${PREPROCESS_VERSION}`
-=======
     const babelSuffix = `-babel-${(this.svelte || {}).VERSION}-${PREPROCESS_VERSION}`
->>>>>>> 16f0443b
     this.babelCompiler.setDiskCacheDirectory(cacheDirectory + babelSuffix);
   }
 
