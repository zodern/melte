--- conflicted
+++ resolved
@@ -1,10 +1,6 @@
 Package.describe({
   name: 'zodern:melte',
-<<<<<<< HEAD
   version: '1.7.0',
-=======
-  version: '1.6.1',
->>>>>>> 95f226e4
   summary: 'Svelte compiler with tracker integration, HMR and Typescript support',
   git: 'https://github.com/zodern/melte.git',
   documentation: 'README.md'
