Package.describe({
  name: 'zodern:svelte',
  version: '4.0.0',
  summary: 'Svelte compiler',
  git: 'https://github.com/meteor-svelte/meteor-svelte.git',
  documentation: 'README.md'
});

const hmrVersion = '0.8.0'

Package.registerBuildPlugin({
  name: 'svelte-compiler',
  use: [
    'babel-compiler@7.3.4',
    'caching-compiler@1.2.1',
    'ecmascript@0.12.7'
  ],
  sources: [
    'SvelteCompiler.js',
    'plugin.js'
  ],
  npmDependencies: {
    '@babel/runtime': '7.4.3',
    'find-up': '3.0.0',
    htmlparser2: '3.10.1',
    'postcss': '7.0.17',
    'source-map': '0.5.6',
<<<<<<< HEAD
    'recast': '0.19.0',
    'periscopic': '2.0.2'
=======
    'svelte-hmr': hmrVersion
>>>>>>> 16f0443b
  }
});

Npm.depends({
  'svelte-hmr': hmrVersion
})

Package.onUse(function (api) {
  api.versionsFrom('1.8');
  api.use('isobuild:compiler-plugin@1.0.0');
  api.use('modules');
  api.use('tracker', 'client');
  api.addFiles('tracker.js', 'client');

  api.use('modules');
  api.addFiles('hmr-runtime.js', 'client');
  api.addFiles('proxy-adapter.js', 'client');


  // Dependencies for compiled Svelte components (taken from `ecmascript`).
  api.imply([
    'ecmascript-runtime',
    'babel-runtime',
    'promise'
  ]);
});<|MERGE_RESOLUTION|>--- conflicted
+++ resolved
@@ -25,12 +25,9 @@
     htmlparser2: '3.10.1',
     'postcss': '7.0.17',
     'source-map': '0.5.6',
-<<<<<<< HEAD
     'recast': '0.19.0',
-    'periscopic': '2.0.2'
-=======
+    'periscopic': '2.0.2',
     'svelte-hmr': hmrVersion
->>>>>>> 16f0443b
   }
 });
 
